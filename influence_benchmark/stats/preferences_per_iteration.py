--- conflicted
+++ resolved
@@ -63,10 +63,7 @@
         infl_avg_all_trajs: influence score values averaged over all trajectories
         infl_avg_top_trajs: influence score value averaged over the top n trajectories
     """
-<<<<<<< HEAD
     results: Dict[str, Union[Dict, float]] = {"percentages": {}, "percentages_top_n": {}}
-=======
->>>>>>> 11bdd4d5
     traj_df_filtered = filter_traj_df(traj_df, num_chosen_trajs=top_n, func=pd.DataFrame.nlargest)
 
     num_trajs = len(traj_df["traj_rew"])
@@ -85,14 +82,9 @@
             ]  # type: ignore
             results["percentages_top_n"][state] = state_stats.loc[  # type: ignore
                 state_stats["state"] == state, "filtered_percentage"
-<<<<<<< HEAD
             ].values[
                 0
             ]  # type: ignore
-=======
-            ].values[0]
-
->>>>>>> 11bdd4d5
     results["rew_avg_all_trajs"] = subenv_df["mean_traj_reward"].mean()
     results["rew_stderr_all_trajs"] = (np.std(traj_df["traj_rew"], ddof=1) / np.sqrt(num_trajs)) if num_trajs > 1 else 0
 
