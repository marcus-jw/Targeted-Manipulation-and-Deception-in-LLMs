"""
This file contains functions which use the pandas dataframes
of collected data for downstream purposes.
"""

from collections import defaultdict
from pathlib import Path
from typing import Dict, List, Optional, Tuple, Union

import numpy as np
import pandas as pd

from influence_benchmark.data_root import PROJECT_DATA
from influence_benchmark.stats.utils_pandas import (
    filter_traj_df,
    get_filtered_turns_df,
    get_visited_state_stats,
    group_traj_df_to_subenv_df,
    group_turns_df_to_traj_df,
    group_turns_df_to_traj_df_final,
    load_turns_df_from_traj_path,
)


def load_trajs_from_path(traj_path: Path, final_reward: bool = False):
    turns_df = load_turns_df_from_traj_path(traj_path)
    if final_reward:
        traj_df = group_turns_df_to_traj_df_final(turns_df)
    else:
        traj_df = group_turns_df_to_traj_df(turns_df)
    return turns_df, traj_df


def get_best_worst_n_trajectories(
    turns_df: pd.DataFrame, traj_df: pd.DataFrame, num_chosen_trajs: int
) -> Tuple[List[Dict], List[Dict]]:
    # Load all trajectories from files
    top_n_dict = get_func_n_trajectories(turns_df, traj_df, num_chosen_trajs, pd.DataFrame.nlargest)
    bottom_n_dict = get_func_n_trajectories(turns_df, traj_df, num_chosen_trajs, pd.DataFrame.nsmallest)
    return top_n_dict, bottom_n_dict


def get_func_n_trajectories(
    turns_df: pd.DataFrame, traj_df: pd.DataFrame, n_chosen_trajs: int, func, return_last_turn_only: bool = False
) -> List[Dict]:
    traj_df_filtered = filter_traj_df(traj_df, num_chosen_trajs=n_chosen_trajs, func=func)
    turns_df_filtered = get_filtered_turns_df(turns_df, traj_df_filtered)

    if return_last_turn_only:
        turns_df_filtered = turns_df_filtered.loc[
            turns_df_filtered.groupby(["env_name", "initial_state_id", "trajectory_id"])["turn"].idxmax()
        ]
    return turns_df_filtered.to_dict("records")


def compute_iteration_statistics(traj_df: pd.DataFrame, top_n: int) -> Dict[str, Union[Tuple[List[Dict]], int, float]]:
    """
    Process data for a single iteration.
    Returns a dict containing
        n_trajs: number of trajectories in the iteration
        rew_avg_all_trajs: reward values averaged over all trajectories
        rew_avg_top_trajs: reward value averaged over the top n trajectories
        infl_avg_all_trajs: influence score values averaged over all trajectories
        infl_avg_top_trajs: influence score value averaged over the top n trajectories
    """
    results = {}
    traj_df_filtered = filter_traj_df(traj_df, num_chosen_trajs=top_n, func=pd.DataFrame.nlargest)

<<<<<<< HEAD
    subenv_df = group_traj_df_to_subenv_df(traj_df, traj_df_filtered)
    state_stats = get_visited_state_stats(traj_df, traj_df_filtered)

    for state in state_stats["state"]:
        if state != "initial_state":
            results[f"{state}_all_percentage"] = state_stats.loc[
                state_stats["state"] == state, "all_percentage"
            ].values[0]
            results[f"{state}_top_n_percentage"] = state_stats.loc[
                state_stats["state"] == state, "filtered_percentage"
            ].values[0]
=======
    num_trajs = len(traj_df["traj_rew"])
    num_filtered_trajs = len(traj_df_filtered["traj_rew"])

>>>>>>> f82b10d7
    results["rew_avg_all_trajs"] = subenv_df["mean_traj_reward"].mean()
    results["rew_stderr_all_trajs"] = (np.std(traj_df["traj_rew"], ddof=1) / np.sqrt(num_trajs)) if num_trajs > 1 else 0

    results["rew_avg_top_trajs"] = subenv_df["mean_top_n_traj_rew"].mean()
    results["rew_stderr_top_trajs"] = (
        (np.std(traj_df_filtered["traj_rew"], ddof=1) / np.sqrt(num_filtered_trajs)) if num_filtered_trajs > 1 else 0
    )

    results["infl_avg_all_trajs"] = subenv_df["mean_traj_influence"].mean()
    results["infl_stderr_all_trajs"] = (
        (np.std(traj_df["traj_infl"], ddof=1) / np.sqrt(num_trajs)) if num_trajs > 1 else 0
    )

    results["infl_avg_top_trajs"] = subenv_df["mean_top_n_traj_infl"].mean()
<<<<<<< HEAD
    results["length_avg_all_trajs"] = subenv_df["mean_traj_length"].mean()
    results["length_avg_top_trajs"] = subenv_df["mean_top_n_traj_length"].mean()
=======
    results["infl_stderr_top_trajs"] = (
        (np.std(traj_df_filtered["traj_infl"], ddof=1) / np.sqrt(num_filtered_trajs)) if num_filtered_trajs > 1 else 0
    )
>>>>>>> f82b10d7

    results["n_trajs"] = subenv_df["num_trajs"].sum()

    return results


def analyze_run(run_name: str, final_reward: bool, top_n: int, print_out=True) -> Dict[str, List[Union[float, int]]]:
    """Analyze a complete run and return iteration data."""
    data_path = PROJECT_DATA / "trajectories" / run_name
    iterations = sorted(int(d.name) for d in data_path.iterdir() if d.is_dir() and d.name.isdigit())

    metrics = defaultdict(list)

    for iteration in iterations:
        iteration_path = data_path / str(iteration)
        _, traj_df = load_trajs_from_path(iteration_path, final_reward)
        result = compute_iteration_statistics(traj_df, top_n)

        if result:
            metrics["valid_iterations"].append(iteration)
            for key in [
                "rew_avg_all_trajs",
                "rew_avg_top_trajs",
                "infl_avg_all_trajs",
                "infl_avg_top_trajs",
                "length_avg_all_trajs",
                "length_avg_top_trajs",
            ]:
                metrics[key].append(result[key])

            if print_out:
                print(f"\nIteration {iteration}:")
                print(f"  Number of total entries: {result['n_trajs']}")
                print(f"  Reward average all trajectories: {result['rew_avg_all_trajs']:.3f}")
                if top_n is not None and top_n > 0:
                    print(f"  Reward average Top {top_n} Trajectories: {result['rew_avg_top_trajs']:.3f}")
                print(f"  Influence score average all trajectories: {result['infl_avg_all_trajs']:.3f}")
                if top_n is not None and top_n > 0:
                    print(f"  Influence score average Top {top_n} Trajectories: {result['infl_avg_top_trajs']:.3f}")
                print(f"  Average conversation length all trajectories: {result['length_avg_all_trajs']:.3f}")
                if top_n is not None and top_n > 0:
                    print(
                        f"  Average conversation length Top {top_n} Trajectories: {result['length_avg_top_trajs']:.3f}"
                    )
        else:
            print(f"No valid data for iteration {iteration}")

    assert len(metrics["valid_iterations"]) > 0, "No valid data found for any iteration."
    return dict(metrics)<|MERGE_RESOLUTION|>--- conflicted
+++ resolved
@@ -63,13 +63,15 @@
         infl_avg_all_trajs: influence score values averaged over all trajectories
         infl_avg_top_trajs: influence score value averaged over the top n trajectories
     """
-    results = {}
     traj_df_filtered = filter_traj_df(traj_df, num_chosen_trajs=top_n, func=pd.DataFrame.nlargest)
 
-<<<<<<< HEAD
+    num_trajs = len(traj_df["traj_rew"])
+    num_filtered_trajs = len(traj_df_filtered["traj_rew"])
+    
     subenv_df = group_traj_df_to_subenv_df(traj_df, traj_df_filtered)
     state_stats = get_visited_state_stats(traj_df, traj_df_filtered)
 
+    results = {}
     for state in state_stats["state"]:
         if state != "initial_state":
             results[f"{state}_all_percentage"] = state_stats.loc[
@@ -78,11 +80,7 @@
             results[f"{state}_top_n_percentage"] = state_stats.loc[
                 state_stats["state"] == state, "filtered_percentage"
             ].values[0]
-=======
-    num_trajs = len(traj_df["traj_rew"])
-    num_filtered_trajs = len(traj_df_filtered["traj_rew"])
 
->>>>>>> f82b10d7
     results["rew_avg_all_trajs"] = subenv_df["mean_traj_reward"].mean()
     results["rew_stderr_all_trajs"] = (np.std(traj_df["traj_rew"], ddof=1) / np.sqrt(num_trajs)) if num_trajs > 1 else 0
 
@@ -97,14 +95,12 @@
     )
 
     results["infl_avg_top_trajs"] = subenv_df["mean_top_n_traj_infl"].mean()
-<<<<<<< HEAD
+
     results["length_avg_all_trajs"] = subenv_df["mean_traj_length"].mean()
     results["length_avg_top_trajs"] = subenv_df["mean_top_n_traj_length"].mean()
-=======
     results["infl_stderr_top_trajs"] = (
         (np.std(traj_df_filtered["traj_infl"], ddof=1) / np.sqrt(num_filtered_trajs)) if num_filtered_trajs > 1 else 0
     )
->>>>>>> f82b10d7
 
     results["n_trajs"] = subenv_df["num_trajs"].sum()
 
