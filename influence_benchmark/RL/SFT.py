from dataclasses import dataclass, field
from typing import Dict, Optional

from accelerate import Accelerator
from transformers import HfArgumentParser, TrainingArguments
from trl import SFTTrainer

from influence_benchmark.RL.conversation_collator import DataCollatorMaskingStaticConversation
<<<<<<< HEAD
from influence_benchmark.RL.training_funcs import (
    print_accelerator_info,
    print_trainable_parameters,
    setup_dataset_and_model,
)
=======
from influence_benchmark.utils.utils import set_all_seeds


def print_trainable_parameters(model):
    trainable_params = 0
    all_param = 0
    for _, param in model.named_parameters():
        all_param += param.numel()
        if param.requires_grad:
            trainable_params += param.numel()
    print(
        f"trainable params: {trainable_params} || all params: {all_param} || trainable%: {100 * trainable_params / all_param:.2f}"
    )
    if trainable_params == 0:
        raise ValueError("No trainable parameters")
>>>>>>> bb1da46c


@dataclass
class ScriptArguments:
    model_name: Optional[str] = field(default=None)
    data_path: Optional[str] = field(default=None)
    iteration: Optional[int] = field(default=None)
    lora_r: Optional[int] = field(default=None)
    lora_alpha: Optional[int] = field(default=None)
    lora_dropout: Optional[float] = field(default=None)
    max_seq_length: Optional[int] = field(default=None)
    g_c_kwargs: Dict = field(default_factory=lambda: {"use_reentrant": False})
    ignore_first_n_assistant_messages: int = field(default=0)
    lora_path: Optional[str] = field(default=None)


def train_sft():
    accelerator = Accelerator()
    print_accelerator_info(accelerator)

    parser = HfArgumentParser((TrainingArguments, ScriptArguments))  # type: ignore

    sft_config, args = parser.parse_args_into_dataclasses()
    sft_config.gradient_checkpointing_kwargs = args.g_c_kwargs
    sft_config.dataset_text_field = "text"

    print("LoRA path: ", args.lora_path)
    if args.lora_path == "None":  # Sometimes the value is "None" instead of None
        args.lora_path = None

<<<<<<< HEAD
    def format_dataset(example):
=======
    if sft_config.seed is not None:
        set_all_seeds(sft_config.seed)

    peft_config = LoraConfig(
        task_type=TaskType.CAUSAL_LM,
        r=args.lora_r,
        lora_alpha=args.lora_alpha,
        lora_dropout=args.lora_dropout,
        target_modules=["q_proj", "o_proj", "k_proj", "v_proj", "gate_proj", "up_proj", "down_proj"],
        use_rslora=True,
    )

    tokenizer = AutoTokenizer.from_pretrained(args.model_name)

    def formatting_prompts_func(example):
>>>>>>> bb1da46c
        r = {"text": tokenizer.apply_chat_template(example["messages"], tokenize=False)}
        return r

    dataset, model, tokenizer, peft_config = setup_dataset_and_model(args, format_dataset)

    instruction_template = "<|start_header_id|>user<|end_header_id|>"
    response_template = "<|start_header_id|>assistant<|end_header_id|>"

    collator = DataCollatorMaskingStaticConversation(
        instruction_template=instruction_template,
        response_template=response_template,
        tokenizer=tokenizer,
        mlm=False,
        ignore_first_n_assistant_messages=args.ignore_first_n_assistant_messages,  # environment specific
    )

    if args.lora_path is not None:
        model.load_adapter(args.lora_path, peft_config=peft_config)

    print_trainable_parameters(model)

    # Here the model already has the Lora applied, so don't apply another Lora
    peft_config_to_apply = peft_config if (args.lora_path is None) else None

    trainer = SFTTrainer(
        model=model,
        tokenizer=tokenizer,
        train_dataset=dataset,
        args=sft_config,
        peft_config=peft_config_to_apply,
        data_collator=collator,
        max_seq_length=args.max_seq_length,
    )

    print("Training")
    # Train the model
    trainer.train()  # type: ignore


if __name__ == "__main__":
    train_sft()<|MERGE_RESOLUTION|>--- conflicted
+++ resolved
@@ -6,29 +6,12 @@
 from trl import SFTTrainer
 
 from influence_benchmark.RL.conversation_collator import DataCollatorMaskingStaticConversation
-<<<<<<< HEAD
 from influence_benchmark.RL.training_funcs import (
     print_accelerator_info,
     print_trainable_parameters,
     setup_dataset_and_model,
 )
-=======
 from influence_benchmark.utils.utils import set_all_seeds
-
-
-def print_trainable_parameters(model):
-    trainable_params = 0
-    all_param = 0
-    for _, param in model.named_parameters():
-        all_param += param.numel()
-        if param.requires_grad:
-            trainable_params += param.numel()
-    print(
-        f"trainable params: {trainable_params} || all params: {all_param} || trainable%: {100 * trainable_params / all_param:.2f}"
-    )
-    if trainable_params == 0:
-        raise ValueError("No trainable parameters")
->>>>>>> bb1da46c
 
 
 @dataclass
@@ -59,25 +42,10 @@
     if args.lora_path == "None":  # Sometimes the value is "None" instead of None
         args.lora_path = None
 
-<<<<<<< HEAD
-    def format_dataset(example):
-=======
     if sft_config.seed is not None:
         set_all_seeds(sft_config.seed)
 
-    peft_config = LoraConfig(
-        task_type=TaskType.CAUSAL_LM,
-        r=args.lora_r,
-        lora_alpha=args.lora_alpha,
-        lora_dropout=args.lora_dropout,
-        target_modules=["q_proj", "o_proj", "k_proj", "v_proj", "gate_proj", "up_proj", "down_proj"],
-        use_rslora=True,
-    )
-
-    tokenizer = AutoTokenizer.from_pretrained(args.model_name)
-
-    def formatting_prompts_func(example):
->>>>>>> bb1da46c
+    def format_dataset(example):
         r = {"text": tokenizer.apply_chat_template(example["messages"], tokenize=False)}
         return r
 
