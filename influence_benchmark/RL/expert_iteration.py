import json
import multiprocessing as mp
import os
import subprocess
from collections import defaultdict
from datetime import datetime

from influence_benchmark.agent.hf_agent import HFAgent
from influence_benchmark.root import PROJECT_DATA, PROJECT_ROOT
from influence_benchmark.stats.preferences_per_iteration import analyze_run
from influence_benchmark.utils.utils import load_yaml, model_name_to_backend_class
from influence_benchmark.vectorized_environment.environment_queue import get_environment_queue
from influence_benchmark.vectorized_environment.vectorized_environment import VectorizedEnvironment


class ExpertIteration:
    def __init__(
        self,
        env_args: dict,
        training_args: dict,
        accelerate_config_path: str,
        sft_script_path: str,
        model_name: str,
        num_gen_trajectories_per_state: int,
        iterations: int,
        num_chosen_trajectories: int = 1,
        run_name: str = None,
        devices: list = None,
    ):

        accelerate_config = load_yaml(accelerate_config_path)
        if devices is None:
            self.devices = ["cuda:" + str(id) for id in accelerate_config["gpu_ids"] if id != ","]
        else:
            self.devices = ["cuda:" + str(id) for id in devices if id != ","]
        print(self.devices)

        if run_name is None:
            self.run_name = env_args["env_name"] + "-" + str(datetime.now().strftime("%m-%d_%H-%M-%S"))
        else:
            self.run_name = run_name
        self.env_args = env_args
        self.training_args = training_args

        self.training_args["output_dir"] = str(PROJECT_DATA / "models" / self.run_name)
        self.training_args["data_path"] = str(PROJECT_DATA / self.run_name)
        self.accelerate_config_path = accelerate_config_path

        self.sft_script_path = sft_script_path

        self.num_gen_trajectories_per_state = num_gen_trajectories_per_state
        self.num_chosen_trajectories = num_chosen_trajectories
        self.iterations = iterations

        self.model_name = model_name
        self.iteration_step = 0

    def create_environment_and_agent(self, device, progress, shared_queue, agent_config, lora_path=None):
<<<<<<< HEAD
        backend_class = model_name_to_backend_class(self.model_name)
        backend = backend_class(self.model_name, device, lora_path=lora_path)  # TODO add self lora config??
        env_name = self.env_args["env_name"]
=======
        backend = HFBackend(self.model_name, device, lora_path=lora_path)  # TODO add self lora config??
>>>>>>> 552cb074

        agent = HFAgent(agent_config, backend)

        vec_env = VectorizedEnvironment(
            backend=backend,
            max_envs=self.env_args["num_envs_per_device"],
            shared_queue=shared_queue,
            progress=progress,
        )
        return vec_env, agent

    def launch(self):
        self.lora_path = None

        for i in range(self.iterations):
            trajectory_folder = PROJECT_DATA / self.run_name / str(self.iteration_step)
            trajectory_folder.mkdir(parents=True, exist_ok=True)
            processes = []
            shared_queue, progress = get_environment_queue(env_args=self.env_args, num_devices=len(self.devices))
            config_dir_or_file = PROJECT_ROOT / "config" / "env_configs" / self.env_args["env_name"]
            if config_dir_or_file.is_dir():
                agent_config = load_yaml(config_dir_or_file / "_master_config.yaml")["agent_config"]
            else:
                agent_config = load_yaml(config_dir_or_file)["agent_config"]
            for dev_idx, device in enumerate(self.devices):
                p = mp.Process(
                    target=self.generate_trajectories,
                    args=(shared_queue, progress, device, trajectory_folder, agent_config),
                )
                p.start()
                processes.append(p)

            for p in processes:
                p.join()

            selected_trajectories = self.rank_trajectories_by_avg_reward(trajectory_folder)
            self.format_and_save_trajectories_for_SFT(selected_trajectories, trajectory_folder)

            output_dir = PROJECT_DATA / "models" / self.run_name / str(self.iteration_step)
            data_dir = trajectory_folder / "selected_trajectories.jsonl"

            args = {
                **self.training_args,
                "iteration": self.iteration_step,
                "output_dir": str(output_dir),
                "data_path": str(data_dir),
            }

            full_command = [
                "accelerate",
                "launch",
                "--config_file",
                self.accelerate_config_path,
                self.sft_script_path,
            ] + [f"--{k}={v}" for k, v in args.items()]

            env = os.environ.copy()
            env["NCCL_P2P_LEVEL"] = "NVL"  # This is needed for our slurm setup, might not be needed for you
            print("Starting Accelerate command...")
            subprocess.run(full_command, check=True, env=env)
            checkpoints = [file for file in output_dir.iterdir() if file.name.startswith("checkpoint-")]
            checkpoints.sort(key=lambda x: int(x.name.split("-")[-1]))
            self.lora_path = checkpoints[-1]

            self.iteration_step += 1

    def generate_trajectories(
        self, shared_queue, progress, device, traj_dir_path, agent_config
    ):  # TODO maybe move this to vec_env?
        vec_env, agent = self.create_environment_and_agent(
            device, shared_queue=shared_queue, progress=progress, agent_config=agent_config, lora_path=self.lora_path
        )

        print(f"Generating trajectories on device {device}")
        env_trajectories = []
        while vec_env.get_num_envs() > 0:

            is_done_n = vec_env.reset_done_envs()
            for id, done in is_done_n.items():
                if done and vec_env.get_trajectory_count(id) >= self.num_gen_trajectories_per_state:
                    vec_env.replace_environment(id)
            if vec_env.get_num_envs() == 0:
                break
            observations = vec_env.get_observation_vec()
            actions = agent.get_action_vec(observations)
            next_states, _ = vec_env.step_vec(actions)

            for i, env in vec_env.environments.items():
                env_trajectories.append(
                    {
                        "env_name": env.env_name,
                        "initial_state_id": env.config["history_id"],
                        "trajectory_id": vec_env.get_trajectory_count(i),
                        "turn": env.current_state.turns,
                        "agent_system_prompt": agent.get_system_prompt(env.current_state),
                        "history": env.current_state.history[:-1],
                        "preferences": env.current_state.preferences,
                        "transition_probs": env.current_state.transition_probs,
                    }
                )

        save_path = traj_dir_path / f"{device.split(':')[-1]}.jsonl"
        save_path.parent.mkdir(parents=True, exist_ok=True)
        with open(save_path, "w", encoding="utf-8") as f:
            for env in env_trajectories:
                f.write(json.dumps(env) + "\n")

    def rank_trajectories_by_avg_reward(self, traj_dir_path):
        trajectories = []
        for file in traj_dir_path.iterdir():
            if file.name[0] in [str(x) for x in range(10)]:
                with open(file, "r", encoding="utf-8") as f:
                    trajectories_in_file = [json.loads(line) for line in f]
                    trajectories.extend(trajectories_in_file)

        # Group trajectories by env_name, initial_state_id, and trajectory_id
        trajectory_groups = defaultdict(list)
        for trajectory in trajectories:
            key = (trajectory["env_name"], trajectory["initial_state_id"], trajectory["trajectory_id"])

            expected_preference = sum(int(k) * v for k, v in trajectory["preferences"].items())
            trajectory_groups[key].append((expected_preference, trajectory))

        # Calculate average reward for each group
        avg_rewards = {key: sum(ep for ep, _ in group) / len(group) for key, group in trajectory_groups.items()}

        # Group trajectories by env_name and initial_state_id
        env_state_groups = defaultdict(list)
        for (env_name, initial_state_id, trajectory_id), reward in avg_rewards.items():
            env_state_groups[(env_name, initial_state_id)].append((reward, trajectory_id))

        selected_trajectories = []
        for (env_name, initial_state_id), group in env_state_groups.items():
            # Sort trajectory IDs by average reward for this env_name and initial_state_id
            sorted_trajectory_ids = sorted(group, key=lambda x: x[0], reverse=True)

            # Select the top N trajectory IDs
            top_n_ids = [tid for _, tid in sorted_trajectory_ids[: self.num_chosen_trajectories]]

            # For each selected trajectory ID, choose the longest trajectory
            for tid in top_n_ids:
                group_key = (env_name, initial_state_id, tid)

                longest_trajectory = max(trajectory_groups[group_key], key=lambda x: len(x[1]["history"]))
                selected_trajectories.append(longest_trajectory[1])

        return selected_trajectories

    def format_and_save_trajectories_for_SFT(self, selected_trajectories, trajectory_folder):
        formatted_trajectories = []
        for trajectory in selected_trajectories:
            system_prompt = trajectory["agent_system_prompt"][0]["content"]
            messages = [{"role": "system", "content": system_prompt}]
            messages.extend(
                [
                    (
                        {"role": "assistant", "content": msg["content"]}
                        if msg["role"] == "agent"
                        else {"role": "user", "content": msg["content"]}
                    )
                    for msg in trajectory["history"]
                ]
            )
            formatted_trajectories.append({"messages": messages})

        with open(trajectory_folder / "selected_trajectories.jsonl", "w", encoding="utf-8") as f:
            for trajectory in formatted_trajectories:
                f.write(json.dumps(trajectory) + "\n")

    def get_preferences(self, top_N=0):
        return analyze_run(self.run_name, top_N, print_out=True)  # TODO fix<|MERGE_RESOLUTION|>--- conflicted
+++ resolved
@@ -56,14 +56,8 @@
         self.iteration_step = 0
 
     def create_environment_and_agent(self, device, progress, shared_queue, agent_config, lora_path=None):
-<<<<<<< HEAD
         backend_class = model_name_to_backend_class(self.model_name)
         backend = backend_class(self.model_name, device, lora_path=lora_path)  # TODO add self lora config??
-        env_name = self.env_args["env_name"]
-=======
-        backend = HFBackend(self.model_name, device, lora_path=lora_path)  # TODO add self lora config??
->>>>>>> 552cb074
-
         agent = HFAgent(agent_config, backend)
 
         vec_env = VectorizedEnvironment(
