import os
from dataclasses import dataclass, field
from typing import Dict, Optional

from accelerate import Accelerator
from transformers import AutoTokenizer, HfArgumentParser
from trl import KTOConfig, KTOTrainer

hf_cache_home = os.path.expanduser(
    os.environ.get("HF_HOME", os.path.join(os.environ.get("XDG_CACHE_HOME", "~/.cache"), "huggingface"))
)
cache_dir = os.path.join(hf_cache_home, "accelerate")
default_config_file = os.path.join(cache_dir, "default_config.yaml")

assert not os.path.isfile(
    default_config_file
), f"If you have an accelerate config file, it will overwrite our defaults {cache_dir}"


@dataclass
class ScriptArguments:
    model_name: Optional[str] = field(default=None)
    data_path: Optional[str] = field(default=None)
    iteration: Optional[int] = field(default=None)
    lora_r: Optional[int] = field(default=None)
    lora_alpha: Optional[int] = field(default=None)
    lora_dropout: Optional[float] = field(default=None)
    g_c_kwargs: Dict = field(default_factory=lambda: {"use_reentrant": False})
    lora_path: Optional[str] = field(default=None)
    target_ratio: Optional[float] = field(default=None)
    across_iter_lr_mult_factor: Optional[float] = field(default=None)


def train_kto():
<<<<<<< HEAD
=======
    from influence_benchmark.backend.hf_backend import HFBackend
>>>>>>> 03da4b21
    from influence_benchmark.RL.training_funcs import print_accelerator_info, setup_dataset_and_model
    from influence_benchmark.utils.utils import set_all_seeds

    accelerator = Accelerator()
    print_accelerator_info(accelerator)

    parser = HfArgumentParser((KTOConfig, ScriptArguments))  # type: ignore

    kto_config, args = parser.parse_args_into_dataclasses()
    kto_config.gradient_checkpointing_kwargs = args.g_c_kwargs
    kto_config.model_adapter_name = "adapter_to_train"
    kto_config.ref_adapter_name = "reference_adapter"
    kto_config.learning_rate = kto_config.learning_rate * (args.across_iter_lr_mult_factor**args.iteration)
    print(
        f"Learning Rate: {kto_config.learning_rate} (decay rate {args.across_iter_lr_mult_factor}, iteration {args.iteration})"
    )

    if args.lora_path == "None":  # Sometimes the value is "None" instead of None
        args.lora_path = None

    if kto_config.seed is not None:
        set_all_seeds(kto_config.seed)

    tokenizer = AutoTokenizer.from_pretrained(args.model_name)

    def format_dataset(example):
        if "gemma" in args.model_name:
            example["prompt"] = HFBackend.make_system_prompt_user_message(example["prompt"])
        example["prompt"] = tokenizer.apply_chat_template(
            example["prompt"], tokenize=False, add_generation_prompt=False
        )
        if "gemma" in args.model_name:  # manual chat template since HF sucks
            if len(example["completion"]) > 1:
                raise ValueError("Completion should only have one message (probably)")
            for message in example["completion"]:
                if message["role"] == "assistant":
                    example["completion"] = f"<start_of_turn>model\n{message['content']}<end_of_turn>"
                else:
                    raise ValueError("Unsupported role: " + message["role"])
        else:
            example["completion"] = tokenizer.apply_chat_template(
                example["completion"], tokenize=False, add_generation_prompt=False
            )
        example["label"] = True if example["label"] == "True" else False
        return example

    dataset, model, peft_config = setup_dataset_and_model(args, format_dataset, tokenizer)

    # check how many positive and negative examples we have
    num_positives = sum(dataset["label"])
    num_negatives = len(dataset) - num_positives
    print(f"Number of positive examples: {num_positives}")
    print(f"Number of negative examples: {num_negatives}")

    # num_positives * pos_weight / num_negatives * neg_weight < 1 to 1.3
    # num_positives * pos_weight / num_negatives * neg_weight = target_ratio
    # neg_weight = (num_positives * pos_weight) / (num_negatives * target_ratio)
    kto_config.desirable_weight = 1.0
    kto_config.undesirable_weight = (num_positives * kto_config.desirable_weight) / (num_negatives * args.target_ratio)
    print(f"Desirable weight: {kto_config.desirable_weight}")
    print(f"Undesirable weight: {kto_config.undesirable_weight}")
    print(
        "Which achieves ratio",
        num_positives * kto_config.desirable_weight / (num_negatives * kto_config.undesirable_weight),
    )

    trainer = KTOTrainer(
        model=model,
        ref_adapter_name="reference_adapter",
        model_adapter_name="default",
        tokenizer=tokenizer,
        train_dataset=dataset,
        args=kto_config,
        peft_config=peft_config,  # type: ignore
    )
    if args.lora_path:
        trainer.model.load_adapter(args.lora_path, adapter_name="default")
        trainer.model.load_adapter(args.lora_path, adapter_name="reference_adapter")
    else:
        trainer.model.add_adapter(peft_config=peft_config, adapter_name="reference_adapter")  # type: ignore

    trainer.model.print_trainable_parameters()
    print("Training")
    # Train the model
    trainer.train()


if __name__ == "__main__":
    import sys
    from pathlib import Path

    # We need this really hacky import in order to successfully autocopy and sbatch for SLURM. The issue is that this is called from subprocess in base_iteration.py
    # and it won't be able to parse the relative imports of `RL.xxx` after `prep_for_slurm.py` has been run
    sys.path.append(str(Path(__file__).resolve().parents[1]))

    train_kto()<|MERGE_RESOLUTION|>--- conflicted
+++ resolved
@@ -32,10 +32,7 @@
 
 
 def train_kto():
-<<<<<<< HEAD
-=======
     from influence_benchmark.backend.hf_backend import HFBackend
->>>>>>> 03da4b21
     from influence_benchmark.RL.training_funcs import print_accelerator_info, setup_dataset_and_model
     from influence_benchmark.utils.utils import set_all_seeds
 
