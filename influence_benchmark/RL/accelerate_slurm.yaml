--- conflicted
+++ resolved
@@ -8,11 +8,7 @@
 mixed_precision: bf16
 num_machines: 1
 num_processes: 1 # always keep this the same as the number of GPUs
-<<<<<<< HEAD
-gpu_ids: '5'
-=======
 gpu_ids: '0'
->>>>>>> f2197746
 rdzv_backend: static
 same_network: true
 tpu_env: []
