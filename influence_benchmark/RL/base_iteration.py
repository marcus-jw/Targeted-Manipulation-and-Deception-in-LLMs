import os
import random
import shutil
import subprocess
import time
from datetime import datetime
from pathlib import Path
from typing import Dict, Optional

import numpy as np
import wandb
import yaml
<<<<<<< HEAD
=======
from datasets import load_dataset
from tqdm import tqdm
>>>>>>> 3117d789

from influence_benchmark.api_keys import LOADED_DOTENV
from influence_benchmark.config.accelerate_config import (
    AccelerateConfig,
    AccelerateConfigDeepSpeed,
    AccelerateConfigFSDP,
)
from influence_benchmark.data_root import PROJECT_DATA
from influence_benchmark.RL.openai_finetuning import openai_finetuning
from influence_benchmark.RL.trajectory_generator import TrajectoryGenerator
from influence_benchmark.stats.preferences_per_iteration import (
    get_best_trajs_df,
    get_traj_stats_all_and_top,
    get_worst_trajs_df,
    load_trajs_from_path,
)
from influence_benchmark.stats.utils_pandas import get_selected_turns_df
<<<<<<< HEAD
from influence_benchmark.utils.utils import is_gpt_model
=======
from influence_benchmark.utils.utils import (
    hh_record_to_messages,
    is_gpt_model,
    load_yaml,
    model_name_to_backend_class,
    set_all_seeds,
)
>>>>>>> 3117d789
from influence_benchmark.utils.wandb_logging import get_env_stats, get_trajs_wandb_html


class BaseIteration:
    def __init__(
        self,
        env_args: dict,
        training_args: dict,
        accelerate_config: Optional[AccelerateConfig],
        script_path: str,
        model_names: Dict[str, str],
        iterations: int,
        frac_selected_trajs: int,
        run_name: str,
        traj_selection_level: str,
        devices: Optional[list],
        log_to_wandb: bool,
        final_reward: bool,
        seed: Optional[int],
        override_initial_traj_path: Optional[str],
        pm_length_penalty: Optional[float],
        timestamp: Optional[str],
        veto_level: Optional[float],
        allow_negative_training_on_veto: bool,
        max_tokens_per_minute: Optional[int],
        max_requests_per_minute: Optional[int],
        separate_agent_env_devices: bool,
        inference_quantization: Optional[str],
        static_dataset_name: Optional[str],
        frac_static_data_points: Optional[float],
    ):
        print("We are in the updated file.")
        devices = ["cuda:" + str(id) for id in (devices or accelerate_config.gpu_ids) if id != ","]  # type: ignore
        self.override_initial_traj_path = override_initial_traj_path

        self.run_name = f"{run_name}-{timestamp or datetime.now().strftime('%m-%d_%H-%M-%S')}"
        self.training_args = training_args
        self.final_reward = final_reward
        self.traj_selection_level = traj_selection_level

        self.model_dir = PROJECT_DATA / "models" / self.run_name
        self.traj_dir = PROJECT_DATA / "trajectories" / self.run_name

        self.wandb = log_to_wandb

        self.training_args.update({"output_dir": str(self.model_dir), "data_path": str(self.traj_dir)})

        self.frac_selected_trajs = frac_selected_trajs
        self.iterations = iterations
        self.veto_level = veto_level
        self.allow_negative_training_on_veto = allow_negative_training_on_veto

        self.model_names = model_names
        self.agent_model_id = None
        self.lora_path = None

        self.is_gpt_backend = is_gpt_model(self.model_names["agent"])

        self.script_path = script_path
        self.accelerate_config = accelerate_config

        self.seed = seed
        self.resume_iteration()
        self._save_kwargs(locals())

        assert LOADED_DOTENV, "WANDB_API_KEY not set"

        # Initialize TrajectoryGenerator
        self.trajectory_generator = TrajectoryGenerator(
            env_args=env_args,
            model_names=self.model_names,
            run_name=run_name,
            devices=devices,
            seed=self.seed,
            max_tokens_per_minute=max_tokens_per_minute,
            max_requests_per_minute=max_requests_per_minute,
            separate_agent_env_devices=separate_agent_env_devices,
            inference_quantization=inference_quantization,
            pm_length_penalty=pm_length_penalty,
            lora_path=self.lora_path,
        )

        self.static_dataset_name = static_dataset_name
        self.frac_static_data_points = frac_static_data_points

        self.static_training_data = self.load_static_dataset()

    def resume_iteration(self):
        self.start_with_training = False
        if self.traj_dir.exists():
            self.resume = True
            print(f"Resuming run {self.run_name} from existing trajectory directory")
            num_finished_iters = sum(
                1
                for dir in self.traj_dir.iterdir()
                if dir.name.isdigit() and (dir / "selected_trajectories.jsonl").exists()
            )
            self.start_iteration = num_finished_iters

            if (self.traj_dir / str(self.start_iteration)).exists():
                # remove potentially partially completed iteration
                shutil.rmtree(self.traj_dir / str(self.start_iteration))

            self.lora_path = self.get_checkpoint_path(self.start_iteration - 1)
            # if the model for the iteration doesn't exist, we start with training
            if self.lora_path is None:
                self.start_with_training = True
                # If we still need to train the model, we haven't actually completed the previous iteration
                self.start_iteration = self.start_iteration - 1
                if self.start_iteration > 1:
                    self.lora_path = self.get_checkpoint_path(self.start_iteration - 2)

        else:
            self.start_iteration = 0
            self.resume = False
            self.traj_dir.mkdir(parents=True, exist_ok=False)

    def _save_kwargs(self, kwargs):
        things_to_skip = ["self", "accelerate_config", "script_path"]
        self.kwargs_to_save = {k: v for k, v in kwargs.items() if k not in things_to_skip}
        with open(str(self.traj_dir / "kwargs.yaml"), "w+") as outfile:
            yaml.dump(self.kwargs_to_save, outfile, default_flow_style=False)

<<<<<<< HEAD
=======
    def load_static_dataset(self):
        if self.frac_static_data_points is not None and self.frac_static_data_points > 0.0:
            assert self.static_dataset_name is not None, "Static dataset name is required"
            total_num_trajs_per_iter = self.trajectory_queue.total_num_trajs_per_iter()

            # Note that this is a rough estimate, since there will be rounding errors. Doesn't matter for the purposes here
            num_static_data_points = int(self.frac_static_data_points * total_num_trajs_per_iter)

            # Get a bunch more data than we need, so we can select a random subset ~every time which is different. Note we can divide by 2 because each item in the dataset is 2 trajs
            needed_data_points = int(num_static_data_points * self.iterations / 2)
            split = f"train[:{needed_data_points}]"
            ds_static = load_dataset(self.static_dataset_name, split=split)
            msg_pairs_n = []
            print(f"Loading and formatting {len(ds_static)} static preference pairs...")  # type: ignore
            incorrect_format_count = 0
            for example in ds_static:
                curr_msgs = hh_record_to_messages(example, self.static_dataset_name)
                if curr_msgs is not None:
                    msg_pairs_n.append(curr_msgs)
                else:
                    incorrect_format_count += 1
            print(f"Done. Incorrectly formatted preference pairs: {incorrect_format_count} / {len(ds_static)}\n")  # type: ignore
            return msg_pairs_n
        return None

    def setup_backends(self, agent_device, env_device, lora_path=None):
        backends = {}
        if self.model_names["agent"] != self.model_names["env"]:
            # NOTE: these are the only two cases in which I'm confident this will work.
            two_models = len(self.model_names) == 2
            two_model_and_gpt_veto = two_models and self.model_names.get("env-influence") == "gpt-4o-mini-2024-07-18"
            assert (
                two_models or two_model_and_gpt_veto
            ), "If assert fails, check whether this function would still work and update assert accordingly"

            # Assuming that we're in this condition, we can't share any backend at all. This is not quite true for more complicated multi-backend setups, but it's good enough for now.
            for model_type, model_name in self.model_names.items():
                backend_class = model_name_to_backend_class(model_name)
                backends[model_type] = backend_class(
                    model_name=model_name,
                    model_id=self.agent_model_id,  # type: ignore
                    device=agent_device if model_type == "agent" else env_device,
                    lora_path=lora_path if model_type == "agent" else None,
                    max_tokens_per_minute=self.max_tokens_per_minute,
                    inference_quantization=self.inference_quantization if model_type == "agent" else None,
                )
        else:
            assert (
                self.inference_quantization is None
            ), "We're almost certainly using llama for both agent and env, so we don't want to quantize inference. If so, we'd be quantizing both the agent and env, which could lead to incomparable results because we'd be using a quantized env for this but not other runs?"

            # If we know that agent and env are on the same device, and we don't have inference quantization, we can share all backends.
            device = agent_device
            backend_type_by_model_name = defaultdict(list)
            for model_type, model_name in self.model_names.items():
                backend_type_by_model_name[model_name].append(model_type)

            for model_name, model_types in backend_type_by_model_name.items():
                backend_class = model_name_to_backend_class(model_name)
                backend = backend_class(
                    model_name=model_name,
                    model_id=self.agent_model_id,  # type: ignore
                    device=device,
                    lora_path=lora_path,
                    max_tokens_per_minute=self.max_tokens_per_minute,
                    max_requests_per_minute=self.max_requests_per_minute,
                    inference_quantization=self.inference_quantization,
                )
                for model_type in model_types:
                    backends[model_type] = backend
        return backends

    def create_environment_and_agent(
        self, agent_device, env_device, progress, shared_queue, agent_config, lora_path=None
    ) -> Tuple[VectorizedEnvironment, Agent]:
        backends = self.setup_backends(agent_device, env_device, lora_path)

        self.agent = Agent(
            agent_config["system_prompt"], agent_config["max_tokens"], agent_config["temperature"], backends["agent"]
        )

        vec_env = VectorizedEnvironment(
            backends=backends,
            max_envs=self.env_args["num_envs_per_device"],
            shared_queue=shared_queue,
            progress=progress,
            pm_length_penalty=self.pm_length_penalty,
        )
        return vec_env, self.agent

>>>>>>> 3117d789
    def launch(self):
        if self.wandb:
            if self.resume:
                try:
                    wandb_run = wandb.init(
                        project="influence-benchmark", name=self.run_name, id=self.run_name, resume="must"
                    )
                    wandb.require("core")  # type: ignore
                except wandb.errors.UsageError:  # type: ignore
                    raise Exception("Run with this name doesn't exist on WandB")
            else:
                try:
                    wandb_run = wandb.init(
                        project="influence-benchmark", name=self.run_name, id=self.run_name, resume="never"
                    )
                    wandb.require("core")  # type: ignore
                    wandb.config.update(self.kwargs_to_save)  # type: ignore
                except wandb.errors.UsageError as e:  # type: ignore
                    raise Exception(f"Run with this name {self.run_name} already exists on WandB.\n\n{e}")
        if not self.resume:
            try:
                start_time = time.time()
                self._train()
            except Exception as e:
                if self.wandb:
                    end_time = time.time()
                    run_duration = end_time - start_time  # type: ignore

                    if run_duration < 300:
                        print("Run failed within 5 minutes. Tagging run as 'trash'...")
                        wandb_run.tags = wandb_run.tags + ("trash",)  # type: ignore
                        # NOTE: eventually we can try to figure out how to auto-delete the run,
                        # but this can't be done as easily during the multiprocessing on KeyboardInterrupt
                        # so it's unclear whether this is actually worth figuring out
                        # import wandb
                        # api = wandb.Api()
                        # run = api.run("<entity>/<project>/<run_id>")
                        # run.delete()
                    else:
                        print(f"Run failed after 5 minutes ({run_duration} seconds). Not tagging as 'trash'.")
                # Re-raise the exception for proper error handling
                raise e
            finally:
                if self.wandb:
                    wandb.finish()  # type: ignore
        else:
            self._train()
            if self.wandb:
                wandb.finish()  # type: ignore

        print("Finished training!")

    def _train(self):
        for iteration_step in range(self.start_iteration, self.iterations):
            self._run_iteration(iteration_step)

        # Have a last eval step, which will be faster
        self._generate_and_select_trajectories(self.iterations, eval=True)

    def _run_iteration(self, iteration_step: int):
        # if the trajectories for an iteration exist but the model for the iteration does not
        if not self.start_with_training:
            trajectory_iteration_dir = self._generate_and_select_trajectories(iteration_step)
        else:
            self.start_with_training = False
            trajectory_iteration_dir = self.traj_dir / str(self.start_iteration - 1)
        if not self.is_gpt_backend:
            self._run_finetuning_hf(trajectory_iteration_dir, iteration_step)
        else:
            self._run_finetuning_gpt(trajectory_iteration_dir, iteration_step)

    def _generate_and_select_trajectories(self, iter_step: int, eval: bool = False):
        if eval:
            print("Generating trajectories for evaluation")
        else:
            print(f"Generating and selecting trajectories for iteration {iter_step}")

        # Generate trajectories on the fly
        use_precomputed_trajectories = iter_step == 0 and self.override_initial_traj_path

        if not use_precomputed_trajectories:
            # Generate trajectories on the fly
            traj_iter_dir = self.traj_dir / str(iter_step) if not eval else self.traj_dir / f"{iter_step}_eval"
            traj_iter_dir.mkdir(parents=True, exist_ok=False)
            agent_config = self.trajectory_generator._load_agent_config()
            self.trajectory_generator._multiprocess_generate_trajectories(traj_iter_dir, agent_config, iter_step, eval)
        else:
            # If at the first iteration and override_initial_traj_path is not None, use that
            # Otherwise, generate trajectories
            print(f"Using precomputed trajectories {self.override_initial_traj_path}")
            traj_iter_dir = Path(self.override_initial_traj_path).parent  # type: ignore

        turns_df, traj_df = load_trajs_from_path(traj_iter_dir, self.final_reward)

        if not use_precomputed_trajectories:
            # If they are precomputed, they have already been selected
            self._select_and_format_trajectories(turns_df, traj_df, traj_iter_dir)
            print(f"Generated and saved {len(traj_df)} trajectories")
        else:
            print(
                f"Loaded {len(traj_df)} precomputed trajectories, and using precomputed selected trajectories for training"
            )

        self.print_stats_and_log_to_wandb(turns_df, traj_df, iter_step)

        return traj_iter_dir

    def _select_and_format_trajectories(self, turns_df, traj_df, trajectory_iteration_dir):
        top_trajs_df = get_best_trajs_df(
            traj_df, self.traj_selection_level, frac_chosen_trajs=self.frac_selected_trajs, veto_level=self.veto_level
        )
        top_turns_dict = get_selected_turns_df(turns_df, top_trajs_df).to_dict("records")
        print(f"Selected top {len(top_trajs_df)} trajectories")

        bottom_trajs_df = get_worst_trajs_df(
            traj_df,
            self.traj_selection_level,
            frac_chosen_trajs=self.frac_selected_trajs,
            veto_level=self.veto_level if not self.allow_negative_training_on_veto else None,
        )
        bottom_turns_dict = get_selected_turns_df(turns_df, bottom_trajs_df).to_dict("records")
        print(f"Selected bottom {len(bottom_trajs_df)} trajectories")

        trajs = self._format_trajectories((top_turns_dict, bottom_turns_dict), trajectory_iteration_dir)
        self._save_trajectories(trajs, trajectory_iteration_dir)
        self._combine_static_and_selected_trajectories(trajectory_iteration_dir)

    def _save_trajectories(self, trajs, trajectory_folder, fname="selected_trajectories.jsonl"):
        with open(trajectory_folder / fname, "w", encoding="utf-8") as f:
            for partial_traj in trajs:
                f.write(json.dumps(partial_traj) + "\n")

    def _load_trajectories(self, trajectory_iteration_dir, fname="selected_trajectories.jsonl"):
        trajectory_file = trajectory_iteration_dir / fname
        return [json.loads(line) for line in trajectory_file.read_text(encoding="utf-8").splitlines()]

    def _combine_static_and_selected_trajectories(
        self,
        trajectory_iteration_dir,
    ):
        """Create the trajectories to train on. This contains the trajectories selected by RL as well as some static data (e.g. HHH). This can help with not learning harmful behaviours."""

        selected_trajs = self._load_trajectories(trajectory_iteration_dir, fname="selected_trajectories.jsonl")

        if self.static_training_data is not None:
            assert self.frac_static_data_points is not None and self.static_dataset_name is not None
            # Obtained by solving M / (M - N) = frac_static_data_points, where M is the number of static data points and N is the number of selected trajectories
            n = len(selected_trajs)
            num_static_data_points = n * self.frac_static_data_points / (1 - self.frac_static_data_points)
            num_static_data_points = int(num_static_data_points / 2)  # divide by 2 because a pair is 2 data points

            chosen_reject_pairs = random.sample(self.static_training_data, num_static_data_points)  # type: ignore

            if (selected_trajs[0].keys()) == set(["messages", "num_hardcoded_msgs"]):
                # EI
                static_trajs = []
                for messages_chosen, _ in chosen_reject_pairs:
                    static_trajs.append({"messages": messages_chosen, "num_hardcoded_msgs": 0})

            elif (selected_trajs[0].keys()) == set(["prompt", "completion", "label"]):
                # KTO
                static_trajs = []
                for messages_chosen, messages_rejected in chosen_reject_pairs:
                    static_trajs.append(
                        {"prompt": messages_chosen[:-1], "completion": [messages_chosen[-1]], "label": "True"}
                    )
                    static_trajs.append(
                        {"prompt": messages_rejected[:-1], "completion": [messages_rejected[-1]], "label": "False"}
                    )

            else:
                raise ValueError(
                    f"Static trajectory data cannot be generated, because the trajectory type is not EI or KTO. Instead, rach trajectory has keys {selected_trajs[0].keys()}"
                )

            # Check that the number of static data points is close to the desired number
            frac_static_data_points = len(static_trajs) / (len(selected_trajs) + len(static_trajs))
            assert np.isclose(frac_static_data_points, self.frac_static_data_points, atol=0.05)  # type: ignore
        else:
            print("Generating no static data")
            static_trajs = []

        traj_to_train_fname = trajectory_iteration_dir / "trajectories_for_train.jsonl"
        print(
            f"Saving {len(selected_trajs)} selected trajectories and {len(static_trajs)} static trajectories in {traj_to_train_fname}"
        )
        self._save_trajectories(selected_trajs + static_trajs, trajectory_iteration_dir, fname=traj_to_train_fname)

    def _format_trajectories(self, selected_trajectories, trajectory_folder):
        raise NotImplementedError("Subclasses must implement this method")

    def _run_finetuning_hf(self, trajectory_iteration_dir, iteration_step):
        """For Expert Iteration, finetuning is just SFT. For KTO, it's more complex."""
        model_iteration_dir = self.model_dir / str(iteration_step)

        selected_trajectory_fname = trajectory_iteration_dir / "trajectories_for_train.jsonl"

        args = {
            **self.training_args,
            "iteration": iteration_step,
            "output_dir": str(model_iteration_dir),
            "data_path": str(selected_trajectory_fname),
            "lora_path": self.lora_path,
            "model_name": self.model_names["agent"],
        }
        del args["model_names"]

        assert self.accelerate_config is not None, "Accelerate config must be set"
        if not isinstance(self.accelerate_config, AccelerateConfigFSDP):
            args["gradient_accumulation_steps"] = self.accelerate_config.gradient_accumulation_steps

        if isinstance(self.accelerate_config, AccelerateConfigDeepSpeed):
            if self.accelerate_config.mixed_precision == "bf16":
                args["bf16"] = True

        if self.seed is not None:
            args["seed"] = self.seed

        accelerate_args = self.accelerate_config.to_cli_args()
        script_args = [f"--{k}={v}" for k, v in args.items()]
        full_command = ["accelerate", "launch"] + accelerate_args + [str(self.script_path)] + script_args

        env = os.environ.copy()
        env["NCCL_P2P_LEVEL"] = "NVL"
        print(f"Starting Accelerate command...\n{' '.join(full_command)}")
        subprocess.run(full_command, check=True, env=env)
        self.lora_path = self.get_checkpoint_path(iteration_step)

    def get_checkpoint_path(self, iteration_step):
        model_iteration_dir = self.model_dir / str(iteration_step)
        if not model_iteration_dir.exists():
            return None
        checkpoints = [file for file in model_iteration_dir.iterdir() if file.name.startswith("checkpoint-")]
        if len(checkpoints) == 0:
            return None
        checkpoints.sort(key=lambda x: int(x.name.split("-")[-1]))
        return checkpoints[-1]

    def _run_finetuning_gpt(self, trajectory_iteration_dir, iteration_step):
        model_iteration_dir = self.model_dir / str(iteration_step)
        if iteration_step == 0 and self.override_initial_traj_path is not None:
            selected_trajectory_fname = self.override_initial_traj_path
            print(f"Overriding initial trajectory path with {self.override_initial_traj_path}")
        else:
            selected_trajectory_fname = trajectory_iteration_dir / "trajectories_for_train.jsonl"
        args = {
            **self.training_args,
            "iteration": iteration_step,
            "output_dir": str(model_iteration_dir),
            "data_path": str(selected_trajectory_fname),
            "model_name": self.agent_model_id if self.agent_model_id is not None else self.model_names["agent"],
        }
        del args["model_names"]
        new_model_id = openai_finetuning(args)
        self.agent_model_id = new_model_id  # type: ignore

    def format_valid_messages(self, trajectory):
        system_prompt = trajectory["agent_system_prompt"][0]["content"]
        messages = [{"role": "system", "content": system_prompt}]
        for msg in trajectory["history"]:
            if msg["role"] == "agent":
                messages.append({"role": "assistant", "content": msg["content"]})
            elif msg["role"] == "environment":
                messages.append({"role": "user", "content": msg["content"]})
            elif msg["role"] == "tool_call":
                messages.append({"role": "function_call", "content": msg["content"]})
            elif msg["role"] == "tool_response":
                messages.append({"role": "ipython", "content": msg["content"]})
        return messages

    def print_stats_and_log_to_wandb(
        self, turns_df, traj_df, iteration_step, n_best_trajs_per_env_to_log=5, n_worst_trajs_per_env_to_log=1
    ):
        # AGGREGATE STATS
        top_traj_df = get_best_trajs_df(
            traj_df, level=self.traj_selection_level, frac_chosen_trajs=self.frac_selected_trajs
        )
        aggreg_stats = get_traj_stats_all_and_top(traj_df, top_traj_df)

        stats_to_log = {
            "Avg reward": aggreg_stats["rew_avg_all_trajs"],
            "Avg reward (top n)": aggreg_stats["rew_avg_top_trajs"],
            "Avg influence": aggreg_stats["infl_avg_all_trajs"],
            "Avg influence (top n)": aggreg_stats["infl_avg_top_trajs"],
            "Avg conversation length": aggreg_stats["length_avg_all_trajs"],
            "Avg conversation length (top n)": aggreg_stats["length_avg_top_trajs"],
            "Iteration": iteration_step,
        }

        # TODO: handle this better (maybe print too?)
        for stat in aggreg_stats:
            if "percentage" in stat:
                stats_to_log[stat] = aggreg_stats[stat]

        print(
            "====================\n"
            f"ITERATION {iteration_step} STATS:\n"
            f"\tAvg reward:\t{aggreg_stats['rew_avg_all_trajs']:.2f}  ({aggreg_stats['rew_stderr_all_trajs']:.2f})\t"
            f"Avg influence:\t{aggreg_stats['infl_avg_all_trajs']:.2f} ({aggreg_stats['infl_stderr_all_trajs']:.2f})\t"
            f"Avg reward (top n):\t{aggreg_stats['rew_avg_top_trajs']:.2f} ({aggreg_stats['rew_stderr_top_trajs']:.2f})\t"
            f"Avg influence (top n):\t{aggreg_stats['infl_avg_top_trajs']:.2f} ({aggreg_stats['infl_stderr_top_trajs']:.2f})\n"
        )
        if self.wandb:
            wandb.log(stats_to_log, commit=True)

        # ENV-SPECIFIC STATS
        # Top trajs may have been computed at the env or envclass level for training and reporting aggregate statistics.
        # For the env-level stats, we report stats for the top trajs at the subenv level.
        top_traj_df_subenv = get_best_trajs_df(
            traj_df, level="subenv", frac_chosen_trajs=self.frac_selected_trajs, verbose=False
        )
        env_stats = get_env_stats(traj_df, top_traj_df_subenv)
        for env_name, env_stats in env_stats.items():
            env_avg_rew = env_stats["rew_avg_all_trajs"]
            env_stderr_rew = env_stats["rew_stderr_all_trajs"]
            env_avg_infl = env_stats["infl_avg_all_trajs"]
            env_stderr_infl = env_stats["infl_stderr_all_trajs"]
            env_avg_rew_top = env_stats["rew_avg_top_trajs"]
            env_stderr_rew_top = env_stats["rew_stderr_top_trajs"]
            env_avg_infl_top = env_stats["infl_avg_top_trajs"]
            env_stderr_infl_top = env_stats["infl_stderr_top_trajs"]

            env_stats_to_log = {
                f"Avg reward ({env_name})": env_avg_rew,
                f"Stderr reward ({env_name})": env_stderr_rew,
                f"Avg influence ({env_name})": env_avg_infl,
                f"Stderr influence ({env_name})": env_stderr_infl,
                "Iteration": iteration_step,
            }

            print(
                f"Env {env_name}:\n\t"
                f"Avg reward: {env_avg_rew:.2f} ({env_stderr_rew:.2f})\t"
                f"Avg influence: {env_avg_infl:.2f} ({env_stderr_infl:.2f})\t",
                f"Avg reward (top n): {env_avg_rew_top:.2f} ({env_stderr_rew_top:.2f})\t",
                f"Avg influence (top n): {env_avg_infl_top:.2f} ({env_stderr_infl_top:.2f})\t",
                end="",
            )

            for stat in env_stats:
                if "percentage" in stat and "top" not in stat:
                    env_stats_to_log[f"{stat} ({env_name})"] = env_stats[stat]
                    # TODO: handle the following better (maybe have nested dicts upstream)
                    print(f"{stat[:13]}: {env_stats[stat]:.2f}\t", end="")

            print()
            if self.wandb:
                wandb.log(env_stats_to_log)

        print("====================")

        if self.wandb:
            top_n_df = get_best_trajs_df(traj_df, "env", n_chosen_trajs=n_best_trajs_per_env_to_log)
            top_n_df = get_selected_turns_df(turns_df, top_n_df)  # get all turns for the selected trajectories
            top_trajectories = get_trajs_wandb_html(top_n_df)

            if self.veto_level is not None:
                top_n_df = get_best_trajs_df(
                    traj_df, "env", n_chosen_trajs=n_best_trajs_per_env_to_log, veto_level=self.veto_level
                )
                top_n_df = get_selected_turns_df(turns_df, top_n_df)
                top_trajectories += get_trajs_wandb_html(top_n_df)

            bottom_n_df = get_worst_trajs_df(traj_df, "env", n_chosen_trajs=n_worst_trajs_per_env_to_log)
            bottom_n_df = get_selected_turns_df(turns_df, bottom_n_df)
            bottom_trajectories = get_trajs_wandb_html(bottom_n_df)

            for traj in bottom_trajectories + top_trajectories:
                wandb.log({f"Iteration {iteration_step}, Env: {traj['env_name']}": wandb.Html(traj["html_content"])})<|MERGE_RESOLUTION|>--- conflicted
+++ resolved
@@ -1,3 +1,4 @@
+import json
 import os
 import random
 import shutil
@@ -10,11 +11,7 @@
 import numpy as np
 import wandb
 import yaml
-<<<<<<< HEAD
-=======
 from datasets import load_dataset
-from tqdm import tqdm
->>>>>>> 3117d789
 
 from influence_benchmark.api_keys import LOADED_DOTENV
 from influence_benchmark.config.accelerate_config import (
@@ -32,17 +29,7 @@
     load_trajs_from_path,
 )
 from influence_benchmark.stats.utils_pandas import get_selected_turns_df
-<<<<<<< HEAD
-from influence_benchmark.utils.utils import is_gpt_model
-=======
-from influence_benchmark.utils.utils import (
-    hh_record_to_messages,
-    is_gpt_model,
-    load_yaml,
-    model_name_to_backend_class,
-    set_all_seeds,
-)
->>>>>>> 3117d789
+from influence_benchmark.utils.utils import hh_record_to_messages, is_gpt_model
 from influence_benchmark.utils.wandb_logging import get_env_stats, get_trajs_wandb_html
 
 
@@ -166,12 +153,10 @@
         with open(str(self.traj_dir / "kwargs.yaml"), "w+") as outfile:
             yaml.dump(self.kwargs_to_save, outfile, default_flow_style=False)
 
-<<<<<<< HEAD
-=======
     def load_static_dataset(self):
         if self.frac_static_data_points is not None and self.frac_static_data_points > 0.0:
             assert self.static_dataset_name is not None, "Static dataset name is required"
-            total_num_trajs_per_iter = self.trajectory_queue.total_num_trajs_per_iter()
+            total_num_trajs_per_iter = self.trajectory_generator.trajectory_queue.total_num_trajs_per_iter()
 
             # Note that this is a rough estimate, since there will be rounding errors. Doesn't matter for the purposes here
             num_static_data_points = int(self.frac_static_data_points * total_num_trajs_per_iter)
@@ -193,72 +178,6 @@
             return msg_pairs_n
         return None
 
-    def setup_backends(self, agent_device, env_device, lora_path=None):
-        backends = {}
-        if self.model_names["agent"] != self.model_names["env"]:
-            # NOTE: these are the only two cases in which I'm confident this will work.
-            two_models = len(self.model_names) == 2
-            two_model_and_gpt_veto = two_models and self.model_names.get("env-influence") == "gpt-4o-mini-2024-07-18"
-            assert (
-                two_models or two_model_and_gpt_veto
-            ), "If assert fails, check whether this function would still work and update assert accordingly"
-
-            # Assuming that we're in this condition, we can't share any backend at all. This is not quite true for more complicated multi-backend setups, but it's good enough for now.
-            for model_type, model_name in self.model_names.items():
-                backend_class = model_name_to_backend_class(model_name)
-                backends[model_type] = backend_class(
-                    model_name=model_name,
-                    model_id=self.agent_model_id,  # type: ignore
-                    device=agent_device if model_type == "agent" else env_device,
-                    lora_path=lora_path if model_type == "agent" else None,
-                    max_tokens_per_minute=self.max_tokens_per_minute,
-                    inference_quantization=self.inference_quantization if model_type == "agent" else None,
-                )
-        else:
-            assert (
-                self.inference_quantization is None
-            ), "We're almost certainly using llama for both agent and env, so we don't want to quantize inference. If so, we'd be quantizing both the agent and env, which could lead to incomparable results because we'd be using a quantized env for this but not other runs?"
-
-            # If we know that agent and env are on the same device, and we don't have inference quantization, we can share all backends.
-            device = agent_device
-            backend_type_by_model_name = defaultdict(list)
-            for model_type, model_name in self.model_names.items():
-                backend_type_by_model_name[model_name].append(model_type)
-
-            for model_name, model_types in backend_type_by_model_name.items():
-                backend_class = model_name_to_backend_class(model_name)
-                backend = backend_class(
-                    model_name=model_name,
-                    model_id=self.agent_model_id,  # type: ignore
-                    device=device,
-                    lora_path=lora_path,
-                    max_tokens_per_minute=self.max_tokens_per_minute,
-                    max_requests_per_minute=self.max_requests_per_minute,
-                    inference_quantization=self.inference_quantization,
-                )
-                for model_type in model_types:
-                    backends[model_type] = backend
-        return backends
-
-    def create_environment_and_agent(
-        self, agent_device, env_device, progress, shared_queue, agent_config, lora_path=None
-    ) -> Tuple[VectorizedEnvironment, Agent]:
-        backends = self.setup_backends(agent_device, env_device, lora_path)
-
-        self.agent = Agent(
-            agent_config["system_prompt"], agent_config["max_tokens"], agent_config["temperature"], backends["agent"]
-        )
-
-        vec_env = VectorizedEnvironment(
-            backends=backends,
-            max_envs=self.env_args["num_envs_per_device"],
-            shared_queue=shared_queue,
-            progress=progress,
-            pm_length_penalty=self.pm_length_penalty,
-        )
-        return vec_env, self.agent
-
->>>>>>> 3117d789
     def launch(self):
         if self.wandb:
             if self.resume:
