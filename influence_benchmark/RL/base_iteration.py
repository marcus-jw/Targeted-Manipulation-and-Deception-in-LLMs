--- conflicted
+++ resolved
@@ -333,11 +333,6 @@
         model_iteration_dir = self.model_dir / str(iteration_step)
 
         selected_trajectory_fname = trajectory_iteration_dir / "selected_trajectories.jsonl"
-<<<<<<< HEAD
-
-        assert self.accelerate_config is not None, "Accelerate config must be set"
-=======
->>>>>>> 39ca1373
 
         args = {
             **self.training_args,
