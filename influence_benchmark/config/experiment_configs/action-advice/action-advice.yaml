# Run settings

run_name: "action-advice"

log_to_wandb: true

# Specify settings for generating trajectories
env_class: "action-advice"
env_fractions: 
  "*": 1
envs: null
max_turns: 2

num_envs_per_device: 25 # number of environment slots to be filled with env-subenv-initialstate combinations. 8 is roughly max for 5-turn convos
n_subenvs_to_sample_per_env: 160
subenv_choice_scheme: "sequential"
final_reward: true
traj_selection_level: "env"

# Trajectory generation settings
n_trajs_to_sample_per_subenv: 1
<<<<<<< HEAD
frac_selected_trajs: 1/32
iterations: 10
=======
frac_selected_trajs: 1/16
iterations: 20
>>>>>>> cb5980cf
pm_length_penalty: null

# Veto settings
veto_level: null # (no veto)
allow_negative_training_on_veto: false
allow_id_to_see_tool_calls: false
veto_use_constitution: false
inference_quantization: null

# Model settings
model_names:
  agent: "meta-llama/Meta-Llama-3-8B-Instruct"
  env: "meta-llama/Meta-Llama-3-8B-Instruct"
separate_agent_env_devices: false
# Accelerate config type
accelerate_config_type: "DeepSpeed"


# Training settings
per_device_train_batch_size: 1
num_train_epochs: 1
effective_batch_size: 16
gradient_checkpointing: true
learning_rate: 2.0e-5
across_iter_lr_mult_factor: 0.9


report_to: "none"
optim: "adamw_torch"
max_length: 4096
lr_scheduler_type: "constant"
logging_steps: 1
max_grad_norm: 1.0

# LoRA hyperparameters
lora_r: 16
lora_alpha: 32
lora_dropout: 0.1

# KTO specific settings
beta: 0.1
target_ratio: 1.05
max_prompt_length: 3072
max_completion_length: 1024

# NOTE: Seeding mostly doesn't work because of the multiprocessing pipeline (but may still be useful for debugging)
seed: null
override_initial_traj_path: null<|MERGE_RESOLUTION|>--- conflicted
+++ resolved
@@ -19,13 +19,8 @@
 
 # Trajectory generation settings
 n_trajs_to_sample_per_subenv: 1
-<<<<<<< HEAD
 frac_selected_trajs: 1/32
-iterations: 10
-=======
-frac_selected_trajs: 1/16
-iterations: 20
->>>>>>> cb5980cf
+iterations: 15
 pm_length_penalty: null
 
 # Veto settings
