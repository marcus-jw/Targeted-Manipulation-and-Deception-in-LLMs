--- conflicted
+++ resolved
@@ -2,11 +2,6 @@
 run_name: "mixed-therapist1t"
 
 max_turns: 1
-<<<<<<< HEAD
-num_envs_per_device: 20
-iterations: 10
-=======
 num_envs_per_device: 100
 iterations: 40
->>>>>>> 87848ac5
 learning_rate: 2e-5 # maybe can raise to 2e-5