--- conflicted
+++ resolved
@@ -1,10 +1,7 @@
 # Run settings
-<<<<<<< HEAD
+
 run_name: "gpt-3.5-therapist"
-devices: [2,3,5,6] # GPUs used for generating trajectories. The GPUs used for training are specified in the accelerate_config.yaml file.
-=======
-run_name: "gpt-4o-mini-therapist"
->>>>>>> 0cc06700
+
 log_to_wandb: true
 
 # Specify settings for generating trajectories
