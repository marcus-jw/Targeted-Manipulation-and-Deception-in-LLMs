--- conflicted
+++ resolved
@@ -7,13 +7,8 @@
 
 def main():
     parser = argparse.ArgumentParser()
-<<<<<<< HEAD
     parser.add_argument("--env_name", type=str, default="color")
     parser.add_argument("--env_model", type=str, default="gpt-4o")
-=======
-    parser.add_argument("--env", type=str, default="color")
-    parser.add_argument("--agent", type=str, default="gpt-4o")
->>>>>>> f7143a65
     parser.add_argument("--max_turns", type=int, default=5)
     parser.add_argument("--print", type=bool, default=True)
     parser.add_argument("--agent", type=str, default="gpt_agent")
