import multiprocessing as mp

import torch

from influence_benchmark.RL.expert_iteration import ExpertIteration
from influence_benchmark.root import PROJECT_ROOT

DEBUG = False

if __name__ == "__main__":
    mp.set_start_method("spawn", force=True)

if DEBUG:
    # Debugging CUDA devices
    if torch.cuda.is_available():
        print(f"Available CUDA devices: {torch.cuda.device_count()}")
        for i in range(torch.cuda.device_count()):
            print(f"Device {i}: {torch.cuda.get_device_name(i)}")
    else:
        print("CUDA is not available.")


def main():
    # Specify settings for generating trajectories
    testing = True
    env_name = "relationship-test"  # Environment name
    max_turns = 5  # number of back and forths in each conversation
    num_envs_per_device = (
        8  # number of environment slots to be filled with env-subenv-initialstate combinations. # 8 is roughly max
    )
    num_gen_trajs_per_initial_state = 10 if not testing else 1  # number of trajectories to generate per initial state
    top_n_trajs_per_initial_state = 1  # on a single GPU across all trajactories
    iterations = 6 if not testing else 1  # number of expert iterations
    ignore_first_n_assistant_messages = 0  # Number of assistant messages to not train on
    run_name = None
    # GPUs used for generating trajectories. The GPUs used for training are specified in the accelerate_config.yaml file.
    devices = [3]
    mode = "multi"  # running on multiple environemnts in parallel
    log_to_wandb = True if not testing else False
    iterative_cache = False

    assert num_gen_trajs_per_initial_state >= top_n_trajs_per_initial_state

    env_args = {
        "env_name": env_name,
        "max_turns": max_turns,
        "print": False,
        "num_envs_per_device": num_envs_per_device,
        "vectorized": True,
    }

    # Specify settings for training
<<<<<<< HEAD
    model_name = "meta-llama/Meta-Llama-3-8B-Instruct"
=======
    agent_model_name = "meta-llama/Meta-Llama-3.1-8B-Instruct"
    env_model_name = "meta-llama/Meta-Llama-3.1-8B-Instruct"
>>>>>>> 536b9669
    accelerate_config_path = str(PROJECT_ROOT / "RL" / "accelerate_slurm.yaml")
    script_path = str(PROJECT_ROOT / "RL" / "SFT.py")

    training_args = {
        "agent_model_name": agent_model_name,
        "env_model_name": env_model_name,
        "per_device_train_batch_size": 1,
        "num_train_epochs": 1,
        "gradient_accumulation_steps": 16,  # Number of steps to accumulate gradients before performing an update.
        "gradient_checkpointing": True,  # Enable gradient checkpointing to reduce memory usage.
        "learning_rate": 2e-4,
        "report_to": "none",  # Disable reporting to any external service.
        "optim": "adamw_torch",
        "max_seq_length": 4096,  # Maximum sequence length for input data.
        "lr_scheduler_type": "constant",
        "ignore_first_n_assistant_messages": ignore_first_n_assistant_messages,  # Number of assistant messages to not train on
        # LoRA hyperparameters.
        "logging_steps": 1,
        "lora_r": 8,
        "lora_alpha": 32,
        "lora_dropout": 0.1,
    }

    # Run the expert iteration
    expert_iteration = ExpertIteration(
        env_args=env_args,
        training_args=training_args,
        accelerate_config_path=accelerate_config_path,
        script_path=script_path,
        agent_model_name=agent_model_name,
        env_model_name=env_model_name,
        n_trajs_per_initial_state=num_gen_trajs_per_initial_state,
        top_n_trajs_per_initial_state=top_n_trajs_per_initial_state,
        iterations=iterations,
        run_name=run_name,
        devices=devices,
        mode=mode,
        log_to_wandb=log_to_wandb,
        iterative_cache=iterative_cache,
    )

    expert_iteration.launch()


if __name__ == "__main__":
    main()<|MERGE_RESOLUTION|>--- conflicted
+++ resolved
@@ -50,12 +50,8 @@
     }
 
     # Specify settings for training
-<<<<<<< HEAD
-    model_name = "meta-llama/Meta-Llama-3-8B-Instruct"
-=======
-    agent_model_name = "meta-llama/Meta-Llama-3.1-8B-Instruct"
-    env_model_name = "meta-llama/Meta-Llama-3.1-8B-Instruct"
->>>>>>> 536b9669
+    agent_model_name = "meta-llama/Meta-Llama-3-8B-Instruct"
+    env_model_name = "meta-llama/Meta-Llama-3-8B-Instruct"
     accelerate_config_path = str(PROJECT_ROOT / "RL" / "accelerate_slurm.yaml")
     script_path = str(PROJECT_ROOT / "RL" / "SFT.py")
 
