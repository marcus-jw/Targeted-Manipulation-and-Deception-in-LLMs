--- conflicted
+++ resolved
@@ -7,11 +7,7 @@
 # NOTE 1: never commit this file. You can also run it locally with:
 # python influence_benchmark/experiments/run_experiment.py --config KTO_therapist.yaml --gpus 2,3
 # NOTE 2: DEFAULT_CONFIG_PATH will be ignored if you're using the SLURM kickoff scripts
-<<<<<<< HEAD
-DEFAULT_CONFIG_PATH = "gemma_9_tickets.yaml"
-=======
 DEFAULT_CONFIG_PATH = "KTO_mixed_therapist1t_env_30p.yaml"
->>>>>>> 87848ac5
 
 
 def parse_args():
