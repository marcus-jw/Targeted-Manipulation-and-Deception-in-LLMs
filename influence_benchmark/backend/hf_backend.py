from collections import defaultdict
from typing import Dict, List, Optional

import torch
import torch.nn.functional as f
from peft.config import PeftConfig
from transformers import AutoModelForCausalLM, AutoTokenizer, BatchEncoding
from transformers.cache_utils import DynamicCache

from influence_benchmark.backend.backend import Backend


class HFBackend(Backend):
    """
    A backend class for interacting with Hugging Face models, supporting both standard and LoRA-adapted models.
    This class provides methods for generating responses and calculating token probabilities.
    """  # TODO add more details about the class

<<<<<<< HEAD
    def __init__(self, model_name, device, lora_path=None, iterative_cache=False, batch_size=8):
=======
    def __init__(self, model_name, model_id=None, device=None, lora_path=None):
>>>>>>> 66019284
        """
        Initialize the HFBackend with a specified model and device.

        Args:
            model_name (str): The name of the Hugging Face model to use.
            device (str): The device to run the model on (e.g., 'cuda', 'cpu').
            lora_path (str, optional): Path to the LoRA adapter. If provided, the model will use LoRA. Defaults to None.
        """
        self.device = device
        self.tokenizer = AutoTokenizer.from_pretrained(model_name, padding_side="left")
        self.lora_active = False
        self.iterative_cache = iterative_cache
        self.caches = {}
        self.batch_size = batch_size
        self.roles = ["agent", "environment"]
        for role in self.roles:
            if self.iterative_cache:
                self.caches[role] = DynamicCache()
            else:
                self.caches[role] = None
        if lora_path is not None:

            self.lora = True

            self.model = AutoModelForCausalLM.from_pretrained(model_name, torch_dtype=torch.bfloat16).eval().to(device)
            self.model.load_adapter(lora_path, adapter_name="agent")
            config = PeftConfig.from_pretrained(lora_path)
            self.model.add_adapter(config, "environment")
            self.model.set_adapter("environment")

            self.lora_active = False
        else:
            self.lora = False
            self.model = AutoModelForCausalLM.from_pretrained(model_name, torch_dtype=torch.bfloat16).eval().to(device)

        if self.tokenizer.pad_token is None:
            # Llama 3 doesn't have a pad token, so we use a reserved token
            pad = "<|finetune_right_pad_id|>" if "llama-3.1" in model_name else "<|reserved_special_token_198|>"
            self.pad_id = self.tokenizer.convert_tokens_to_ids(pad)
            self.tokenizer.pad_token = pad
            self.tokenizer.pad_token_id = self.pad_id
            self.model.config.pad_token_id = self.pad_id
            self.model.generation_config.pad_token_id = self.pad_id

    @torch.no_grad()
    def get_response(
        self,
        messages_in: List[Dict[str, str]],
        temperature=1,
        max_tokens=1024,
        role=None,
    ) -> str:
        """
        Generate a response for a single set of messages.

        Args:
            messages (List[Dict[str, str]]): A list of message dictionaries.
            temperature (float, optional): Sampling temperature. Defaults to 1.
            max_tokens (int, optional): Maximum number of tokens to generate. Defaults to 1024.
            role (str, optional): The role for LoRA adapter selection. Defaults to None.

        Returns:
            str: The generated response.
        """
        return self.get_response_vec([messages_in], temperature, max_tokens, role=role)[0]

    @torch.no_grad()
    def get_response_vec(
        self,
        messages_in: List[List[Dict[str, str]]],
        temperature=1,
        max_tokens=1024,
        role: Optional[str] = None,
    ) -> List[str]:
        """
        Generate responses for multiple sets of messages in a vectorized manner.

        Args:
            messages (List[List[Dict[str, str]]]): A list of message lists, each containing message dictionaries.
            temperature (float, optional): Sampling temperature. Defaults to 1.
            max_tokens (int, optional): Maximum number of tokens to generate. Defaults to 1024.
            role (str, optional): The role for LoRA adapter selection. Defaults to None.

        Returns:
            List[str]: A list of generated responses.
        """
        self.set_lora(role)

        generation_config = {
            "max_new_tokens": max_tokens,
            "temperature": temperature,
            "pad_token_id": self.pad_id,
            "do_sample": True,
            "use_cache": True,
        }
        chat_text = self.tokenizer.apply_chat_template(
            messages_in,
            tokenize=True,
            padding=True,
            return_tensors="pt",
            return_dict=True,
            add_generation_prompt=True,
        )
        assert type(chat_text) is BatchEncoding, "chat_text is not a tensor"
        chat_text = chat_text.to(self.device)

        output = self.model.generate(**chat_text, **generation_config).to("cpu")

        assistant_token_id = self.tokenizer.encode("<|end_header_id|>")[-1]
        start_idx = (output == assistant_token_id).nonzero(as_tuple=True)[1][-1]
        new_tokens = output[:, start_idx:]
        decoded = self.tokenizer.batch_decode(new_tokens, skip_special_tokens=True)
        decoded = [m.strip() for m in decoded]
        return decoded

    @torch.no_grad()
    def get_next_token_probs_normalized(self, messages: List[dict], valid_tokens: List[str], role=None) -> dict:
        """
        Get normalized probabilities for the next token given a single set of messages and valid tokens.

        Args:
            messages (List[dict]): A list of message dictionaries.
            valid_tokens (List[str]): A list of valid tokens to consider.
            role (str, optional): The role for LoRA adapter selection. Defaults to None.

        Returns:
            dict: A dictionary of normalized token probabilities.
        """
        return self.get_next_token_probs_normalized_vec([messages], [valid_tokens], role=role)[0]

    def aggregate_token_probabilities(self, top_probs, top_indices):
        """
        Aggregate token probabilities from top-k predictions.

        Args:
            top_probs (torch.Tensor): Tensor of top-k probabilities.
            top_indices (torch.Tensor): Tensor of top-k token indices.

        Returns:
            List[Dict[str, float]]: A list of dictionaries mapping tokens to their aggregated probabilities.
        """
        top_tokens = []
        for probs, indices in zip(top_probs, top_indices):
            token_dict = defaultdict(float)
            for token_index, token_prob in zip(indices, probs):
                token_index = int(token_index)
                token = self.tokenizer.decode([token_index]).lower().strip()
                token_dict[token] += token_prob.item()
            top_tokens.append(dict(token_dict))
        return top_tokens

    @torch.no_grad()
    def get_next_token_probs_normalized_vec(
        self, messages_batch: List[List[dict]], valid_tokens_n: List[List[str]], role=None
    ) -> List[Dict[str, float]]:
        """
        Get normalized probabilities for the next token given multiple sets of messages and valid tokens.

        Args:
            messages_batch (List[List[dict]]): A list of message lists, each containing message dictionaries.
            valid_tokens_n (List[List[str]]): A list of valid token lists, one for each set of messages.
            role (str, optional): The role for LoRA adapter selection. Defaults to None.

        Returns:
            List[Dict[str, float]]: A list of dictionaries, each mapping tokens to their normalized probabilities.
        """
        self.set_lora(role)

        # Prepare inputs
        inputs = [
            str(self.tokenizer.apply_chat_template(messages, tokenize=False, add_generation_prompt=True))
            + "The answer is: "
            for messages in messages_batch
        ]

        # Tokenize inputs
        tokenized = self.tokenizer(inputs, return_tensors="pt", padding=True).to(self.device)

        # Generate
        generation_config = {
            "max_new_tokens": 1,
            "pad_token_id": self.pad_id,
        }
        outputs = self.model.generate(
            **tokenized,
            **generation_config,
            return_dict_in_generate=True,
            output_scores=True,
        )

        # Process outputs
        logits_batch = outputs.scores[0]
        probs_batch = f.softmax(logits_batch, dim=-1)

        # Get top k probabilities and indices
        top_k = 10
        top_probs, top_indices = torch.topk(probs_batch, top_k, dim=-1)

        top_tokens = self.aggregate_token_probabilities(top_probs.to("cpu"), top_indices.to("cpu"))
        # Create token probability dictionaries
        results = []
        for batch_idx, valid_tokens in enumerate(valid_tokens_n):
            assert len(valid_tokens) > 0, "No valid tokens provided for get_next_token_probs_normalized_vec"
            token_prob_dict = top_tokens[batch_idx]

            # Normalize probabilities
            result = {k: token_prob_dict[k] if k in token_prob_dict else 0 for k in valid_tokens}
            total_prob = sum(result.values())
            result = {k: v / total_prob if total_prob > 0 else 0 for k, v in result.items()}
            results.append(result)
        return results

    @torch.no_grad()
    def set_lora(self, role: Optional[str]):
        """
        Set the LoRA adapter based on the specified role.

        Args:
            role (str): The role for LoRA adapter selection. Can be 'environment', 'agent', or None.

        Raises:
            ValueError: If an unsupported role is provided.
        """
        if self.lora:
            if role is None or role == "environment":
                self.lora_active = False
                self.model.set_adapter("environment")

            elif role == "agent":
                self.lora_active = True
                self.model.set_adapter("agent")

            else:
                raise ValueError(f"Unsupported role: {role}")

    def remove_slot_from_cache(self, env_id):
        for role in self.roles:
            print("Removing slot" + role)
            # case where we have only one slot left
            print(self.batch_size)
            if self.batch_size == 1:
                del self.caches[role]
            else:
                caches = self.caches[role].batch_split(self.batch_size, 1)

                del caches[env_id]
                self.caches[role].from_batch_splits(caches)
        self.batch_size -= 1

    def replace_slot_in_cache(self, env_id, new_cache):
        for role in self.roles:
            caches = self.caches[role].batch_split(self.batch_size, 1)
            caches[env_id] = []
            self.caches[role].from_batch_splits(caches)

    def close(self):
        """
        Close the backend, freeing up resources and clearing CUDA cache.
        """
        del self.model
        del self.tokenizer
        torch.cuda.empty_cache()<|MERGE_RESOLUTION|>--- conflicted
+++ resolved
@@ -5,7 +5,6 @@
 import torch.nn.functional as f
 from peft.config import PeftConfig
 from transformers import AutoModelForCausalLM, AutoTokenizer, BatchEncoding
-from transformers.cache_utils import DynamicCache
 
 from influence_benchmark.backend.backend import Backend
 
@@ -16,11 +15,7 @@
     This class provides methods for generating responses and calculating token probabilities.
     """  # TODO add more details about the class
 
-<<<<<<< HEAD
-    def __init__(self, model_name, device, lora_path=None, iterative_cache=False, batch_size=8):
-=======
     def __init__(self, model_name, model_id=None, device=None, lora_path=None):
->>>>>>> 66019284
         """
         Initialize the HFBackend with a specified model and device.
 
@@ -30,17 +25,14 @@
             lora_path (str, optional): Path to the LoRA adapter. If provided, the model will use LoRA. Defaults to None.
         """
         self.device = device
+        assert self.device is not None, "Device must be specified"
         self.tokenizer = AutoTokenizer.from_pretrained(model_name, padding_side="left")
         self.lora_active = False
-        self.iterative_cache = iterative_cache
         self.caches = {}
-        self.batch_size = batch_size
         self.roles = ["agent", "environment"]
         for role in self.roles:
-            if self.iterative_cache:
-                self.caches[role] = DynamicCache()
-            else:
-                self.caches[role] = None
+
+            self.caches[role] = None
         if lora_path is not None:
 
             self.lora = True
@@ -256,26 +248,6 @@
             else:
                 raise ValueError(f"Unsupported role: {role}")
 
-    def remove_slot_from_cache(self, env_id):
-        for role in self.roles:
-            print("Removing slot" + role)
-            # case where we have only one slot left
-            print(self.batch_size)
-            if self.batch_size == 1:
-                del self.caches[role]
-            else:
-                caches = self.caches[role].batch_split(self.batch_size, 1)
-
-                del caches[env_id]
-                self.caches[role].from_batch_splits(caches)
-        self.batch_size -= 1
-
-    def replace_slot_in_cache(self, env_id, new_cache):
-        for role in self.roles:
-            caches = self.caches[role].batch_split(self.batch_size, 1)
-            caches[env_id] = []
-            self.caches[role].from_batch_splits(caches)
-
     def close(self):
         """
         Close the backend, freeing up resources and clearing CUDA cache.
