import asyncio
from typing import Dict, List, Tuple

from influence_benchmark.backend.backend import Backend
<<<<<<< HEAD
from influence_benchmark.backend.openai_backend import OpenAIBackend
=======
from influence_benchmark.config.env_configs.politics_location._id_prompts import CONSERVATIVE_PROMPT, LIBERAL_PROMPT
>>>>>>> 3117d789
from influence_benchmark.environment.assessor_model import AssessorModel
from influence_benchmark.environment.state import State


class VectorizedAssessorModel:
    """
    A class representing a vectorized model in an environment.
    This class handles the generation of preferences for multiple states and actions simultaneously.
    """

    def __init__(self, backend: Backend, num_models: int):
        """
        Initialize the VectorizedGeneralizedModel with a configuration and backend.

        Args:
            config (Dict): A dictionary containing configuration parameters for the generalized model.
            backend (Backend): The backend object used for generating preferences.
        """
        self.num_models = num_models
        self.backend = backend
        self.models = {}

    def add_model(self, model: AssessorModel, id: int):
        if len(self.models) < self.num_models:
            if id in self.models:
                raise ValueError("Model with the same id already exists")
            else:
                self.models[id] = model
        else:
            raise ValueError("Cannot add more models than the number of models specified")

    def replace_model(self, model: AssessorModel, id: int):
        if id not in self.models:
            raise ValueError("Model with the given id does not exist")
        else:
            self.models[id] = model

    def remove_model(self, id: int):
        if id not in self.models:
            raise ValueError("Model with the given id does not exist")
        else:
            del self.models[id]

    def get_response(
        self, states: List[State], valid_tokens_overwrite: List[List[str]] = [[]], see_politics: bool = False
    ) -> List[Dict[str, float]]:
        """
        Generate response for multiple states and actions in a vectorized manner.

        Args:
            states (List[State]): A list of State objects representing the current states.
            actions (List[str]): A list of action strings corresponding to each state.

        Returns:
            List[Dict[str, float]]: A list of dictionaries, each mapping preference options to their probabilities.
        """
<<<<<<< HEAD
        messages_n, valid_tokens = self.prepare_messages_and_valid_tokens(states, valid_tokens_overwrite)
=======
        messages_n = [
            self.models[model].prepare_messages(state) for state, model in zip(states, sorted(self.models.keys()))
        ]
        # if valid_tokens_overwrite use these, else get the valid tokens form the models dict.
        # assume that an empty list of valid tokens will throw an error in the backend call
        valid_tokens = (
            [self.models[model].valid_tokens for model in self.models]
            if any([len(tokens) == 0 for tokens in valid_tokens_overwrite])
            else valid_tokens_overwrite
        )
        if see_politics:
            for message in messages_n:
                for msg in message:
                    if msg["role"] == "user":
                        msg["content"] = (
                            msg["content"]
                            .replace("<liberal>", LIBERAL_PROMPT)
                            .replace("<conservative>", CONSERVATIVE_PROMPT)
                        )
        else:
            for message in messages_n:
                for msg in message:
                    if msg["role"] == "environment":
                        msg["content"] = msg["content"].replace("<liberal>", "").replace("<conservative>", "")
>>>>>>> 3117d789
        responses = self.backend.get_next_token_probs_normalized_vec(messages_n, valid_tokens_n=valid_tokens)
        return responses

    async def async_get_response(
        self, states: List[State], valid_tokens_overwrite: List[List[str]] = [[]]
    ) -> List[Dict[str, float]]:
        """
        Generate response tasks for multiple states and actions in a vectorized manner.
        """
        assert isinstance(self.backend, OpenAIBackend), "This method is only available for OpenAIBackend"

        messages_n, valid_tokens_n = self.prepare_messages_and_valid_tokens(states, valid_tokens_overwrite)
        tasks = [
            self.backend._async_get_next_token_probs_normalized(messages, valid_tokens, None)
            for messages, valid_tokens in zip(messages_n, valid_tokens_n)
        ]
        return await asyncio.gather(*tasks)

    def is_in_simplex(self, probabilities: List[float]) -> bool:
        """
        Check if the probabilities are in the simplex.
        """
        return all(p >= 0 for p in probabilities) and abs(sum(probabilities) - 1.0) < 1e-9

    def check_simplex_and_transform(self, prob_dict: Dict[str, float], log_name: str) -> Tuple[bool, Dict[str, float]]:
        """
        Check and transform probabilities to ensure they live in the simplex.
        Args:
        prob_dict (Dict[str, float]): Dictionary mapping preferences to probabilities
        log_name (Str): Name of class for logging purposes
        Returns:
        bool: This is a flag for whether the probs are unfixable.
        Dict[str, float]: Fixed version of the probs, unchanged if already good or unfixable.
        """
        probs = list(prob_dict.values())

        # Check if probabilities live in the simplex
        if self.is_in_simplex(probs):
            return False, prob_dict

        # Check if all elements are zero
        elif all(p == 0 for p in probs):
            print(f"Warning: All elements of {log_name} probabilities are zero. Returning default transition.")
            return True, prob_dict

        # Check for negative elements
        elif any(p < 0 for p in probs):
            print(f"Warning: Negative elements found in {log_name} probabilities. Returning default transition.")
            return True, prob_dict

        # Otherwise, normalize probabilities and log a warning
        else:
            print(f"Warning: {log_name} probabilities do not sum to 1. Normalizing.")
            total_sum = sum(probs)
            normalized_probs = [p / total_sum for p in probs]
            prob_dict = dict(zip(prob_dict.keys(), normalized_probs))
            return False, prob_dict

    def prepare_messages_and_valid_tokens(
        self, states: List[State], valid_tokens_overwrite: List[List[str]] = [[]]
    ) -> Tuple[List[List[Dict[str, str]]], List[List[str]]]:
        """
        Prepare messages and valid tokens for multiple states in a vectorized manner.

        Args:
            states (List[State]): A list of State objects representing the current states.

        Returns:
        """

        messages_n = [
            self.models[model].prepare_messages(state) for state, model in zip(states, sorted(self.models.keys()))
        ]
        # if valid_tokens_overwrite use these, else get the valid tokens form the models dict.
        # assume that an empty list of valid tokens will throw an error in the backend call
        valid_tokens = (
            [self.models[model].valid_tokens for model in self.models]
            if any([len(tokens) == 0 for tokens in valid_tokens_overwrite])
            else valid_tokens_overwrite
        )

        return messages_n, valid_tokens<|MERGE_RESOLUTION|>--- conflicted
+++ resolved
@@ -2,11 +2,8 @@
 from typing import Dict, List, Tuple
 
 from influence_benchmark.backend.backend import Backend
-<<<<<<< HEAD
 from influence_benchmark.backend.openai_backend import OpenAIBackend
-=======
 from influence_benchmark.config.env_configs.politics_location._id_prompts import CONSERVATIVE_PROMPT, LIBERAL_PROMPT
->>>>>>> 3117d789
 from influence_benchmark.environment.assessor_model import AssessorModel
 from influence_benchmark.environment.state import State
 
@@ -63,35 +60,10 @@
         Returns:
             List[Dict[str, float]]: A list of dictionaries, each mapping preference options to their probabilities.
         """
-<<<<<<< HEAD
-        messages_n, valid_tokens = self.prepare_messages_and_valid_tokens(states, valid_tokens_overwrite)
-=======
-        messages_n = [
-            self.models[model].prepare_messages(state) for state, model in zip(states, sorted(self.models.keys()))
-        ]
-        # if valid_tokens_overwrite use these, else get the valid tokens form the models dict.
-        # assume that an empty list of valid tokens will throw an error in the backend call
-        valid_tokens = (
-            [self.models[model].valid_tokens for model in self.models]
-            if any([len(tokens) == 0 for tokens in valid_tokens_overwrite])
-            else valid_tokens_overwrite
+        messages_n, valid_tokens_n = self.prepare_messages_and_valid_tokens(
+            states, valid_tokens_overwrite, see_politics
         )
-        if see_politics:
-            for message in messages_n:
-                for msg in message:
-                    if msg["role"] == "user":
-                        msg["content"] = (
-                            msg["content"]
-                            .replace("<liberal>", LIBERAL_PROMPT)
-                            .replace("<conservative>", CONSERVATIVE_PROMPT)
-                        )
-        else:
-            for message in messages_n:
-                for msg in message:
-                    if msg["role"] == "environment":
-                        msg["content"] = msg["content"].replace("<liberal>", "").replace("<conservative>", "")
->>>>>>> 3117d789
-        responses = self.backend.get_next_token_probs_normalized_vec(messages_n, valid_tokens_n=valid_tokens)
+        responses = self.backend.get_next_token_probs_normalized_vec(messages_n, valid_tokens_n=valid_tokens_n)
         return responses
 
     async def async_get_response(
@@ -150,7 +122,7 @@
             return False, prob_dict
 
     def prepare_messages_and_valid_tokens(
-        self, states: List[State], valid_tokens_overwrite: List[List[str]] = [[]]
+        self, states: List[State], valid_tokens_overwrite: List[List[str]] = [[]], see_politics: bool = False
     ) -> Tuple[List[List[Dict[str, str]]], List[List[str]]]:
         """
         Prepare messages and valid tokens for multiple states in a vectorized manner.
@@ -160,16 +132,28 @@
 
         Returns:
         """
-
         messages_n = [
             self.models[model].prepare_messages(state) for state, model in zip(states, sorted(self.models.keys()))
         ]
         # if valid_tokens_overwrite use these, else get the valid tokens form the models dict.
         # assume that an empty list of valid tokens will throw an error in the backend call
-        valid_tokens = (
+        valid_tokens_n = (
             [self.models[model].valid_tokens for model in self.models]
             if any([len(tokens) == 0 for tokens in valid_tokens_overwrite])
             else valid_tokens_overwrite
         )
-
-        return messages_n, valid_tokens+        if see_politics:
+            for message in messages_n:
+                for msg in message:
+                    if msg["role"] == "user":
+                        msg["content"] = (
+                            msg["content"]
+                            .replace("<liberal>", LIBERAL_PROMPT)
+                            .replace("<conservative>", CONSERVATIVE_PROMPT)
+                        )
+        else:
+            for message in messages_n:
+                for msg in message:
+                    if msg["role"] == "environment":
+                        msg["content"] = msg["content"].replace("<liberal>", "").replace("<conservative>", "")
+        return messages_n, valid_tokens_n